--- conflicted
+++ resolved
@@ -271,29 +271,6 @@
     fig_bar.update_layout(barmode='stack', xaxis_tickangle=-45)
     st.plotly_chart(fig_bar, use_container_width=True)
 
-<<<<<<< HEAD
-    # --- Updated: Bug Categories aggregated by day of month ---
-    st.subheader("Bug Categories by Day of Month")
-    if 'review_date' in filtered_bug_df.columns:
-        try:
-            df_day = filtered_bug_df.copy()
-            df_day['review_date'] = pd.to_datetime(df_day['review_date'])
-            df_day['day'] = df_day['review_date'].dt.day
-            day_cat = (
-                df_day.groupby(['day', 'bug_category']).size().reset_index(name='Count')
-            )
-            day_cat = day_cat.pivot(index='day', columns='bug_category', values='Count')
-            day_cat = day_cat.reindex(range(1, 32), fill_value=0)
-            stacked = day_cat.reset_index().melt(id_vars='day', var_name='Bug Category', value_name='Count')
-            fig_daily = px.bar(
-                stacked,
-                x='day',
-                y='Count',
-                color='Bug Category',
-                labels={'day': 'Date'}
-            )
-            fig_daily.update_layout(barmode='stack', xaxis=dict(dtick=1))
-=======
     # --- Updated: Bug occurrences aggregated by day of month ---
     st.subheader("Bug Occurrences by Day of Month")
     if 'review_date' in filtered_bug_df.columns:
@@ -313,7 +290,6 @@
                 labels={'x': 'Date', 'y': 'Bug Count'}
             )
             fig_daily.update_layout(xaxis=dict(dtick=1))
->>>>>>> 4d609d1d
             st.plotly_chart(fig_daily, use_container_width=True)
         except Exception as e:
             st.error(f"Error creating time series graph: {str(e)}")
